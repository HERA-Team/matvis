name: Tests

# Test on all pushes, except when the push is literally just a tag (because we
# tag automatically via CI, and therefore there's no extra code in that push).
# Also, only test on pull requests into master/dev.
on:
  push:
    tags-ignore:
      - 'v*'
  pull_request:
    branches:
      - 'main'

jobs:
  cpu_tests:
    env:
      ENV_NAME: tests
      PYTHON: ${{ matrix.python-version }}
      OS: ${{ matrix.os }}
      LOG_LEVEL: ${{ (matrix.os == 'macos-latest' && 'WARNING') || 'INFO' }} # Suppress logging on macOS
    name: Testing
    runs-on: ${{ matrix.os }}
    strategy:
      fail-fast: false
      matrix:
        os: [ubuntu-latest, macos-13]
        python-version: ["3.10", "3.11", "3.12"]
    steps:
      - uses: actions/checkout@main
        with:
          fetch-depth: 1
      - uses: mpi4py/setup-mpi@v1
      - uses: FedericoCarboni/setup-ffmpeg@v2

      - name: Setup Python
        uses: actions/setup-python@v4
        with:
          python-version: ${{ matrix.python-version }}

      - name: Install
        run: |
          pip install .[test]

      - name: Run Tests
        run: |
          python -m pytest --ignore tests/test_plot.py --cov=matvis --cov-config=.coveragerc --cov-report xml:./coverage.xml --durations=25 --log-cli-level=${{ env.LOG_LEVEL}}

<<<<<<< HEAD
      - name: Run Plotting Tests
        run: |
          python -m pytest tests/test_plot.py --cov=matvis --cov-config=.coveragerc --cov-append --cov-report xml:./coverage.xml --durations=25 --log-cli-level=INFO

=======
>>>>>>> bb1ed6de
      - name: Upload coverage report
        uses: codecov/codecov-action@v4
        with:
          file: ./coverage.xml
          token: ${{ secrets.CODECOV_TOKEN }} # required
          fail_ci_if_error: true
          token: ${{ secrets.CODECOV_TOKEN }}


  gpu_tests:
    env:
      ENV_NAME: tests
      PYTHON: "3.12"
      OS: Ubuntu
    name: Self-Hosted Tests (GPU)
    runs-on: [self-hosted, gpu]
    defaults:
      run:
        shell: bash -el {0}
    steps:
      - name: Add Home to PATH
        run: |
          echo "/home/locoadmin/bin" >> $GITHUB_PATH
          echo "/usr/local/cuda/bin" >> $GITHUB_PATH

      - uses: actions/setup-node@v3.8.2
        with:
          node-version: 16

      - uses: actions/checkout@v4
        with:
          fetch-depth: 0

      - name: Install
        run: |
          echo $(whoami)
          source ~/.bashrc
          micromamba activate testenv
          echo $(which pip)
          python -m pip install --upgrade pip
          python -m pip install .[test,gpu]

      - name: Run Tests
        run: |
          source ~/.bashrc
          micromamba activate testenv
          python -m pytest -k "gpu" --cov=matvis --cov-config=.coveragerc --cov-report xml:./coverage.xml --durations=25 --log-cli-level=INFO

      - name: Upload coverage report
        uses: codecov/codecov-action@v4
        with:
          file: ./coverage.xml
          flags: unittests
          name: codecov-umbrella
          fail_ci_if_error: true
          token: ${{ secrets.CODECOV_TOKEN }}<|MERGE_RESOLUTION|>--- conflicted
+++ resolved
@@ -43,15 +43,8 @@
 
       - name: Run Tests
         run: |
-          python -m pytest --ignore tests/test_plot.py --cov=matvis --cov-config=.coveragerc --cov-report xml:./coverage.xml --durations=25 --log-cli-level=${{ env.LOG_LEVEL}}
+          python -m pytest --cov=matvis --cov-config=.coveragerc --cov-report xml:./coverage.xml --durations=25 --log-cli-level=${{ env.LOG_LEVEL}}
 
-<<<<<<< HEAD
-      - name: Run Plotting Tests
-        run: |
-          python -m pytest tests/test_plot.py --cov=matvis --cov-config=.coveragerc --cov-append --cov-report xml:./coverage.xml --durations=25 --log-cli-level=INFO
-
-=======
->>>>>>> bb1ed6de
       - name: Upload coverage report
         uses: codecov/codecov-action@v4
         with:
