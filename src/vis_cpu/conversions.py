"""Functions for converting coordinates."""

import astropy.units as u
import numpy as np
from astropy.coordinates import EarthLocation, SkyCoord
from astropy.coordinates.builtin_frames import AltAz
from astropy.time import Time


def enu_to_az_za(enu_e, enu_n, orientation="astropy"):
    """Convert angle cosines in ENU coordinates into azimuth and zenith angle.

    For a pointing vector in East-North-Up (ENU) coordinates vec{p}, the input
    arguments are ``enu_e = vec{p}.hat{e}`` and ``enu_n = vec{p}.hat{n}`, where
    ``hat{e}`` is a unit vector in ENU coordinates etc.

    For a drift-scan telescope pointing at the zenith, the ``hat{e}`` direction
    is aligned with the ``U`` direction (in the UVW plane), which means that we
    can identify the direction cosines ``l = enu_e`` and ``m = enu_n``.

    Azimuth is oriented East of North, i.e. Az(N) = 0 deg, Az(E) = +90 deg in
    the astropy convention, and North of East, i.e. Az(N) = +90 deg, and
    Az(E) = 0 deg in the UVBeam convention.

    Parameters
    ----------
    enu_e, enu_n : array_like
        Normalized angle cosine coordinates on the interval (-1, +1).

    orientation : str, optional
        Orientation convention used for the azimuth angle. The default is
        ``'astropy'``, which uses an East of North convention (Az(N) = 0 deg,
        Az(E) = +90 deg). Alternatively, the ``'uvbeam'`` convention uses
        North of East (Az(N) = +90 deg, Az(E) = 0 deg).

    Returns
    -------
    az, za : array_like
        Corresponding azimuth and zenith angles (in radians).
    """
    assert orientation in [
        "astropy",
        "uvbeam",
    ], "orientation must be either 'astropy' or 'uvbeam'"

    lsqr = enu_n ** 2.0 + enu_e ** 2.0
    zeta = np.where(lsqr < 1.0, np.sqrt(1.0 - lsqr), 0.0)

    az = np.arctan2(enu_e, enu_n)
    za = 0.5 * np.pi - np.arcsin(zeta)

    # Flip and rotate azimuth coordinate if uvbeam convention is used
    if orientation == "uvbeam":
        az = 0.5 * np.pi - az

    return az, za


def eci_to_enu_matrix(ha, lat):
    """3x3 transformation matrix to rotate ECI to ENU coordinates.

    Transformation matrix to project Earth-Centered Inertial (ECI) coordinates
    to local observer-centric East-North-Up (ENU) coordinates at a given time
    and location.

    The ECI coordinates are aligned with the celestial pole, i.e. for (x,y,z)
    (RA=0  deg, Dec=0  deg) = (1, 0, 0)
    (RA=90 deg, Dec=0  deg) = (0, 1, 0)
    (RA=0  deg, Dec=90 deg) = (0, 0, 1)

    Note: This is a stripped-down version of the ``eq2top_m`` function.

    Parameters
    ----------
    ha : float
        Hour angle, in radians, where HA = LST - RA.

    lat : float
        Latitude of the observer, in radians.

    Returns
    -------
    m : array_like
        3x3 array containing the rotation matrix for a given time.
    """
    # Reference: https://gssc.esa.int/navipedia/index.php/Transformations_between_ECEF_and_ENU_coordinates
    return np.array(
        [
            [-np.sin(ha), np.cos(ha), 0.0 * ha],
            [-np.sin(lat) * np.cos(ha), -np.sin(lat) * np.sin(ha), np.cos(lat)],
            [np.cos(lat) * np.cos(ha), np.cos(lat) * np.sin(ha), np.sin(lat)],
        ]
    )


def enu_to_eci_matrix(ha, lat):
    """3x3 transformation matrix to rotate ENU to ECI coordinates.

    3x3 transformation matrix to project local observer-centric East-North-Up
    (ENU) coordinates at a given time and location to Earth-Centered Inertial
    (ECI) coordinates.

    The ECI coordinates are aligned with the celestial pole, i.e. for (x,y,z)
    (RA=0  deg, Dec=0  deg) = (1, 0, 0)
    (RA=90 deg, Dec=0  deg) = (0, 1, 0)
    (RA=0  deg, Dec=90 deg) = (0, 0, 1)

    Parameters
    ----------
    ha : float
        Hour angle, in radians, where HA = LST - RA.

    lat : float
        Latitude of the observer, in radians.

    Returns
    -------
    m : array_like
        3x3 array containing the rotation matrix for a given time.
    """
    # Reference: https://gssc.esa.int/navipedia/index.php/Transformations_between_ECEF_and_ENU_coordinates
    return np.array(
        [
            [-np.sin(ha), -np.cos(ha) * np.sin(lat), np.cos(ha) * np.cos(lat)],
            [np.cos(ha), -np.sin(ha) * np.sin(lat), np.sin(ha) * np.cos(lat)],
            [0.0 * ha, np.cos(lat), np.sin(lat)],
        ]
    )


def point_source_crd_eq(ra, dec):
    """Coordinate transform of source locations from equatorial to Cartesian.

    This converts RA and Dec angles to a Cartesian x,y,z unit vector in an
    Earth-Centered Inertial (ECI) coordinate system aligned with the celestial
    pole, i.e. for (x,y,z)
    (RA=0  deg, Dec=0  deg) = (1, 0, 0)
    (RA=90 deg, Dec=0  deg) = (0, 1, 0)
    (RA=0  deg, Dec=90 deg) = (0, 0, 1)

    The RA and Dec are assumed to be in a particular reference frame that may
    not match-up with standard frames like ICRS/J2000. To convert coordinates
    from a standard system into the relevant frame, see
    :func:`~equatorial_to_eci_coords`.

    Parameters
    ----------
    ra, dec : array_like
        1D arrays of source positions in equatorial coordinates (radians).

    Returns
    -------
    array_like
        Equatorial coordinates of sources, in Cartesian
        system. Shape=(3, NSRCS).
    """
    return np.asarray([np.cos(ra) * np.cos(dec), np.cos(dec) * np.sin(ra), np.sin(dec)])


def equatorial_to_eci_coords(ra, dec, obstime, location, unit="rad", frame="icrs"):
    """Convert RA and Dec coordinates into the ECI system used by vis_cpu.

    Convert RA and Dec coordinates into the ECI (Earth-Centered Inertial)
    system used by vis_cpu. This ECI system is aligned with the celestial pole,
    not the Earth's axis.

    To ensure that all corrections are properly taken into account, this
    function uses Astropy to find the Alt/Az positions of the coordinates at a
    specified reference time and location. These are then transformed back to
    ENU (East-North-Up) coordinates, and then to Cartesian ECI coordinates,
    using the inverses of the same transforms that are used to do the forward
    transforms when running ``vis_cpu``. The ECI coordinates are then finally
    converted back into adjusted RA and Dec coordinates in the ECI system.

    While the time-dependent corrections are determined for the reference time,
    the adjusted coordinates are expected to yield a good approximation to the
    true Azimuth and Zenith angle of the sources at other times (but the same
    location) when passed into the ``vis_cpu`` function via the ``crd_eq``
    array and then converted using the standard conversions within ``vis_cpu``.

    The following example code shows how to set up the Astropy ``Time`` and
    ``EarthLocation`` objects that are required by this function::

        # HERA location
        location = EarthLocation.from_geodetic(lat=-30.7215,
                                               lon=21.4283,
                                               height=1073.)
        # Observation time
        obstime = Time('2018-08-31T04:02:30.11', format='isot', scale='utc')


    Parameters
    ----------
    ra, dec : array_like
        Input RA and Dec positions. The units and reference frame of these
        positions can be set using the ``unit`` and ``frame`` kwargs.

    obstime : astropy.Time object
        ``Time`` object specifying the time of the reference observation.

    location : astropy.EarthLocation
        ``EarthLocation`` object specifying the location of the reference
        observation.

    unit : str, optional
        Which units the input RA and Dec values are in, using names intelligible
        to ``astropy.SkyCoord``. Default: 'rad'.

    frame : str, optional
        Which frame that input RA and Dec positions are specified in. Any
        system recognized by ``astropy.SkyCoord`` can be used. Default: 'icrs'.

    Returns
    -------
    eci_ra, eci_dec : array_like
        Arrays of RA and Dec coordinates with respect to the ECI system used
        by vis_cpu.
    """
    if not isinstance(obstime, Time):
        raise TypeError("obstime must be an astropy.Time object")
    if not isinstance(location, EarthLocation):
        raise TypeError("location must be an astropy.EarthLocation object")

    # Local sidereal time at this obstime and location
    lst = obstime.sidereal_time("apparent", longitude=location.lon).rad

    # Create Astropy SkyCoord object
    skycoords = SkyCoord(ra, dec, unit=unit, frame=frame)

    # Rotation matrix from Cartesian ENU to Cartesian ECI
    m = enu_to_eci_matrix(lst, location.lat.rad)  # Evaluated at HA (= LST - RA) = LST

    # Get AltAz and ENU coords of sources at reference time and location. Ref:
    # https://gssc.esa.int/navipedia/index.php/Transformations_between_ECEF_and_ENU_coordinates
    alt_az = skycoords.transform_to(AltAz(obstime=obstime, location=location))
    el, az = alt_az.alt.rad, alt_az.az.rad
    astropy_enu = np.array(
        [np.cos(el) * np.sin(az), np.cos(el) * np.cos(az), np.sin(el)]
    )
    # astropy has Az oriented East of North, i.e. Az(N) = 0 deg, Az(E) = +90 deg

    # Convert to ECI coordinates using ENU->ECI transform
    astropy_eci = np.dot(m, astropy_enu)

    # Infer RA and Dec coords from astropy ECI
    px, py, pz = astropy_eci
    pdec = np.arcsin(pz)
    pra = np.arctan2(py, px)
    return pra, pdec


def uvbeam_to_lm(uvbeam, freqs, n_pix_lm=63, polarized=False, **kwargs):
    """Evaluate a UVBeam object on a uniform direction cosine (l,m) grid.

    Here, (l, m) are the direction cosines, associated with the East and North
    ENU coordinates (and also the U and V directions for a zenith-pointing
    drift-scan telescope). For a vector in East-North-Up (ENU) coordinates
    vec{p}, we therefore have ``l = vec{p}.hat{e}`` etc.

    Parameters
    ----------
    uvbeam : UVBeam object
        Beam to convert to an (l, m) grid.
    freqs : array_like
        Frequencies to interpolate to in [Hz]. Shape=(NFREQS,).
    n_pix_lm : int, optional
        Number of pixels for each side of the beam grid.
    polarized : bool, optional
        Whether to return full polarized beam information or not.

    Returns
    -------
    ndarray
        The beam map cube. Shape: (NFREQS, BEAM_PIX, BEAM_PIX) if
        `polarized=False` or (NAXES, NFEEDS, NFREQS, BEAM_PIX, BEAM_PIX) if
        `polarized=True`.
    """
    # Define angle cosines
    L = np.linspace(-1, 1, n_pix_lm, dtype=np.float32)
    L, m = np.meshgrid(L, L)
    L = L.flatten()
    m = m.flatten()

    # Get azimuth and zenith angles (note the different azimuth convention
    # used by UVBeam)
    az, za = enu_to_az_za(enu_e=L, enu_n=m, orientation="uvbeam")

    # Interpolate beam onto cube
    efield_beam = uvbeam.interp(az, za, freqs, **kwargs)[0]
    if polarized:
        bm = efield_beam[:, 0, :, :, :]  # spw=0
    else:
        bm = efield_beam[0, 0, 1, :, :]  # (phi, e) == 'xx' component

    # Peak normalization and reshape output
    if polarized:
        Naxes = bm.shape[0]  # polarization vector axes
        Nfeeds = bm.shape[1]  # polarized feeds

<<<<<<< HEAD
    az = -np.arctan2(m, el)
    za = np.pi / 2.0 - np.arcsin(n)
    return az, za
    
import time
class AzZaTransforms:
    """
    A class for converting source ra/dec to az/za/lmn based on 
    multiple observing times (Julian dates), using the same operations and code 
    that pyuvsim/astropy uses.  Once initialized, the main entry point 
    is the transform() method.

    An attempt is made to calculate all values on initialization if
    precomput=True. If this fails (likely due to insufficient memory), 
    values will be computed when they are needed.
    """


    def __init__(self, obstimes=None, ra=None, dec=None, use_central_time_values=False, 
            precompute=True, uvbeam_az_correction=False, astropy=False):
        """
        Initialize the object, precomputing values for later use.

        Parameters
        ----------
        obstimes: 1-D ndarray
            The observation times expressed as Julian dates.
        ra, dec : 1-D ndarrays
            Source ra/dec from catalogue, in radians.
        use_central_time_values : bool
            If True, calculate some internal values based on the central (mid) observing time. 
            This speeds computation. Assumes that these values do not change significantly
            over the time range (user beware). The values are: CIRS ra/dec, polar motion, and
            delta ut1 -> utc. Cannot be True if astropy=True.
        precompute: bool
            Attempt to compute all the angles for all the times, on initialization.
            This will fail if it takes a lot of memory, in which case execution will
            proceed without precomputation. The advantage is that the values
            are not recomputed for every frequency i.e. in the hera_sim frequency
            loop.
        uvbeam_az_correction: bool
            If True, apply the correction to the azimuth that pyuvsim applies to
            satisfy the UVBeam convention. Done by altaz_to_zenithangle_azimuth().
        astropy: bool
            If True, call astropy to do the calculations. If False, use code in this object
            that has been extracted from astropy, and stripped of the astropy type system,
            meta-transform handling, and other astropy layers.
            
            Cannot be True if use_central_time_values=True.
        """
        
        print("Initializing AzZaTransforms for az_za_corrections")
        self.obstimes = obstimes
        self.use_central_time_values = use_central_time_values
        self.uvbeam_az_correction = uvbeam_az_correction
        if not astropy:
            from astropy import _erfa as erfa
            self.erfa = erfa    
            from astropy.utils.iers \
                import earth_orientation_table, TIME_BEFORE_IERS_RANGE, TIME_BEYOND_IERS_RANGE
            self.iers_info = (earth_orientation_table.get(), TIME_BEFORE_IERS_RANGE, TIME_BEYOND_IERS_RANGE)
            self.astropy = False
        else:
            if use_central_time_values:
                raise RuntimeError("use_central_time_values=True doesn't make sense when using astropy")
            from astropy.coordinates import SkyCoord, EarthLocation, Longitude, Latitude
            from astropy.coordinates.builtin_frames import AltAz
            from pyuvsim import Telescope
            from pyuvsim.astropy_interface import Time
            self.SkyCoord = SkyCoord
            self.EarthLocation = EarthLocation
            self.Longitude = Longitude
            self.Latitude = Latitude
            self.Telescope = Telescope
            self.AltAz = AltAz
            self.Time = Time
            self.erfa = None
            self.iers_info = None
            self.astropy = True
        
        self.precomputed = False
        
        if precompute:         
            # Some functions cannot be vectorized, hence the loops.
            # TODO: See if can vectorize them by flattening the arrays.
            print("Pre-computing az/za for all times.")
            start = time.time()
            try:
                if astropy:
                    self.az = np.zeros((len(obstimes), len(ra)))
                    self.za = np.zeros((len(obstimes), len(ra)))
                    for i in range(len(obstimes)):
                        self.az[i], self.za[i] = self.call_astropy(ra, dec, obstimes[i])
                    
                elif use_central_time_values:
                    polar_x, polar_y = self.get_polar_motion(obstimes[len(obstimes)//2])
                    dut1utc = self.get_dut1utc(obstimes[len(obstimes)//2])
        
                    cirs_ra, cirs_dec = self.icrs_to_cirs(ra, dec, obstimes[len(obstimes)//2])
                    self.az, self.za = \
                        self.cirs_to_az_za(cirs_ra, cirs_dec, obstimes[len(obstimes)//2],
                                    polar_x, polar_y, dut1utc)
                    self.az = np.zeros((len(obstimes), len(ra)))
                    self.za = np.zeros((len(obstimes), len(ra)))
                    for i in range(len(obstimes)):      # az, za must use the correct time, so obstimes[i]
                        self.az[i], self.za[i] = \
                            self.cirs_to_az_za(cirs_ra, cirs_dec, obstimes[i], polar_x, polar_y, dut1utc)
        
                else:
                    cirs_ra = np.zeros((len(obstimes), len(ra)))
                    cirs_dec = np.zeros((len(obstimes), len(ra)))
                    # Might be able to vectorize this if flattened
                    for i in range(len(obstimes)):
                        cirs_ra[i], cirs_dec[i] = self.icrs_to_cirs(ra, dec, obstimes[i])
                    polar_x, polar_y = self.get_polar_motion(obstimes)
                    dut1utc = self.get_dut1utc(obstimes)
                    self.az = np.zeros((len(obstimes), len(ra)))
                    self.za = np.zeros((len(obstimes), len(ra)))
                    for i in range(len(obstimes)):
                        self.az[i], self.za[i] = \
                            self.cirs_to_az_za(cirs_ra[i], cirs_dec[i], obstimes[i], polar_x[i], polar_y[i], dut1utc[i])
    
                self.crd_top = self.calc_crd_top(self.az, self.za)
                # pyuvsim does a UVBeam correction for az, za used for beam interpolation only
                if self.uvbeam_az_correction: 
                    self.za, self.az = self.altaz_to_zenithangle_azimuth(np.pi/2-self.za, self.az) # alt, az
                self.precomputed = True
    
            except:
                self.precomputed = False
                print("<<< AzZaTransforms precomputation failed. >>>")
                print("<<< Try increasing memory. Execution will be slow. >>>")

            if self.precomputed:
                end = time.time()
                print("Finished pre-computing. Execution time: "+'{:.6f}'.format(end-start))

        if use_central_time_values and not self.precomputed:
            # Save these for later use in transform()
            self.polar_x_centre, self.polar_y_centre = self.get_polar_motion(obstimes[len(obstimes)//2])
            self.dut1utc_centre = self.get_dut1utc(obstimes[len(obstimes)//2])
            self.cirs_ra_centre, self.cirs_dec_centre = self.icrs_to_cirs(ra, dec, obstimes[len(obstimes)//2])

    def transform(self, ra, dec, obstime_index):
        """
        Convert source ra/dec to az/za and lmn positions.

        Parameters
        ----------
        ra, dec : 1-D ndarrays
            Source ra/dec from catalogue. If precomputation was successful,
            these can be None.
        obstime_index: int
            Used as an index into precomputed values, if precomputation
            was successful.

        Returns
        -------
        az, za, crd_top
            az and za are 1-D ndarrays of shape (nsource,)
            crd_top is the lmn locations of the sources, an ndarray
            of shape (3, nsource).
        """

        if (ra is None or dec is None) and not self.precomputed:
            raise RuntimeError("precomputation failed and ra/dec not supplied for co-ord transform. \
                Cannot continue.")

        # If precomputation was successful, the values are already calculated
        # for all obstimes, so just return the appropriate ones.
        if self.precomputed:
            return self.az[obstime_index], self.za[obstime_index], self.crd_top[:, obstime_index, :]

        # Otherwise we must calculate the values now.
        if self.astropy:
            az, za = self.call_astropy(ra, dec, self.obstimes[obstime_index])
        else:
            if self.use_central_time_values:
                az, za = self.cirs_to_az_za(self.cirs_ra_centre, self.cirs_dec_centre, self.obstimes[obstime_index], 
                        self.polar_x_centre, self.polar_y_centre, self.dut1utc_centre)
            else:
                cirs_ra, cirs_dec = self.icrs_to_cirs(ra, dec, self.obstimes[obstime_index])
                polar_x, polar_y = self.get_polar_motion(self.obstimes[obstime_index])
                dut1utc = self.get_dut1utc(self.obstimes[obstime_index])
                az, za = self.cirs_to_az_za(cirs_ra, cirs_dec, self.obstimes[obstime_index], 
                        polar_x, polar_y, dut1utc)

        crd_top = self.calc_crd_top(az, za)
        if self.uvbeam_az_correction:
            za, az = self.altaz_to_zenithangle_azimuth(np.pi/2-za, az)  # alt, az
        return az, za, crd_top


    def calc_crd_top(self, az, za):
        """
        Calculate the lmn source positions that pyuvsim calculates.
        These are the crd_top values used by hera_sim.

        Parameters
        ----------
        az, za : 1-D ndarrays of shape(nsource,) OR 2-D arrays of shape (ntimes, nsource).
            Source az/za.

        Returns
        -------
        crd_top
            ndarray of shape (3, nsource) or (3, ntimes, nsource)
            The lmn locations of the sources.
        """

        alt = np.pi/2-za
        if len(az.shape) == 2: crd_top = np.empty((3, az.shape[0], az.shape[1]))  # Multiple times
        else: crd_top = np.empty((3, az.shape[0]))
        crd_top[0] = np.sin(az) * np.cos(alt)  # (obstime, nsources)
        crd_top[1] = np.cos(az) * np.cos(alt)
        crd_top[2] = np.sin(alt)
        return crd_top

    # ---- All the following functions are extracted from astropy or pyuvsim. ----

    def icrs_to_cirs(self, ra, dec, obstime):
        """
        icrs_to_cirs in astropy/coordinates/builtin_frames/icrs_cirs_transforms.py
        Stripped down to what is executed. 
        """
        jd1, jd2 = self.get_jd12(obstime, "tt") # utc -> tai -> tt
        x, y, s = self.get_cip(jd1, jd2)
        earth_pv, earth_heliocentric = self.prepare_earth_position_vel(obstime)
        astrom = self.erfa.apci(jd1, jd2, earth_pv, earth_heliocentric, x, y, s)
        cirs_ra, cirs_dec = self.atciqz(ra, dec, astrom)
        return cirs_ra, cirs_dec

    
    def cirs_to_az_za(self, cirs_ra, cirs_dec, obstime, polar_x, polar_y, dut1utc):
        """
        Do cirs_to_altaz in astropy/coordinates/builtin_frames/cirs_observed_transforms.py
        """
        lon, lat, height = self.to_geodetic()
        jd1, jd2 = self.get_jd12(obstime, 'utc')
        pressure_value = temperature_value = relative_humidity_value = 0.0
        obswl_value = 1.0
        astrom = self.erfa.apio13(jd1, jd2,
                         dut1utc,
                         lon, lat,
                         height,
                         polar_x, polar_y, # polar motion
                         # all below are already in correct units because they are QuantityFrameAttribues
                         pressure_value,
                         temperature_value,
                         relative_humidity_value,
                         obswl_value)
        az, zen, _, _, _ = self.erfa.atioq(cirs_ra, cirs_dec, astrom)

        return az, zen

    
    def two_sum(self, a, b):
        """
        From astropy/time/utils.py, exact copy.
        Add ``a`` and ``b`` exactly, returning the result as two float64s.
        The first is the approximate sum (with some floating point error)
        and the second is the error of the float64 sum.
        Using the procedure of Shewchuk, 1997,
        Discrete & Computational Geometry 18(3):305-363
        http://www.cs.berkeley.edu/~jrs/papers/robustr.pdf
        Returns
        -------
        sum, err : float64
            Approximate sum of a + b and the exact floating point error
        """
        x = a + b
        eb = x - a  # bvirtual in Shewchuk
        ea = x - eb  # avirtual in Shewchuk
        eb = b - eb  # broundoff in Shewchuk
        ea = a - ea  # aroundoff in Shewchuk
        return x, ea + eb

    def day_frac(self, val1, val2, factor=None, divisor=None):
        """
        From astropy/time/utils.py, exact copy.
        Return the sum of ``val1`` and ``val2`` as two float64s.
        The returned floats are an integer part and the fractional remainder,
        with the latter guaranteed to be within -0.5 and 0.5 (inclusive on
        either side, as the integer is rounded to even).
        The arithmetic is all done with exact floating point operations so no
        precision is lost to rounding error.  It is assumed the sum is less
        than about 1e16, otherwise the remainder will be greater than 1.0.
        Parameters
        ----------
        val1, val2 : array of float
            Values to be summed.
        factor : float, optional
            If given, multiply the sum by it.
        divisor : float, optional
            If given, divide the sum by it.
        Returns
        -------
        day, frac : float64
            Integer and fractional part of val1 + val2.
        """
        # Add val1 and val2 exactly, returning the result as two float64s.
        # The first is the approximate sum (with some floating point error)
        # and the second is the error of the float64 sum.
        sum12, err12 = self.two_sum(val1, val2)
    
        if factor is not None:
            sum12, carry = two_product(sum12, factor)
            carry += err12 * factor
            sum12, err12 = two_sum(sum12, carry)
    
        if divisor is not None:
            q1 = sum12 / divisor
            p1, p2 = two_product(q1, divisor)
            d1, d2 = two_sum(sum12, -p1)
            d2 += err12
            d2 -= p2
            q2 = (d1 + d2) / divisor  # 3-part float fine here; nothing can be lost
            sum12, err12 = two_sum(q1, q2)
    
        # get integer fraction
        day = np.round(sum12)
        extra, frac = self.two_sum(sum12, -day)
        frac += extra + err12
        # Our fraction can now have gotten >0.5 or <-0.5, which means we would
        # loose one bit of precision. So, correct for that.
        excess = np.round(frac)
        day += excess
        extra, frac = self.two_sum(sum12, -day)
        frac += extra + err12
        return day, frac


    def _get_delta_tdb_tt(self, jd1, jd2):
        """
        From astropy/time/core.py, modified.
        
        # First go from the current input time (which is either
        # TDB or TT) to an approximate UT1.  Since TT and TDB are
        # pretty close (few msec?), assume TT.  Similarly, since the
        # UT1 terms are very small, use UTC instead of UT1.
        """
        njd1, njd2 = self.erfa.tttai(jd1, jd2)
        njd1, njd2 = self.erfa.taiutc(njd1, njd2)
        # subtract 0.5, so UT is fraction of the day from midnight
        ut = self.day_frac(njd1 - 0.5, njd2)[1]

        # Geodetic params needed for d_tdb_tt()
        lon_rad, rxy_km, z_km = 0.3739944696510935, 5488.7502182535945, -3239.939404619622
        return self.erfa.dtdb(
                jd1, jd2, ut, lon_rad,
                rxy_km, z_km)

    def get_jd12(self, obstime, coord_frame):
        """
        From astropy/coordinates/builtin_frames/utils.py
        """
        jd1, jd2 = self.day_frac(obstime, 0.0)

        if coord_frame == "tt":   # utc -> tai -> tt
            jd1, jd2 = self.erfa.core.utctai(jd1, jd2)
            jd1, jd2 = self.erfa.core.taitt(jd1, jd2)
        elif coord_frame == "tdb": # utc -> tai -> tt -> tdb
            jd1, jd2 = self.erfa.core.utctai(jd1, jd2)
            jd1, jd2 = self.erfa.core.taitt(jd1, jd2)
            jd1, jd2 = self.erfa.core.tttdb(jd1, jd2, self._get_delta_tdb_tt(jd1, jd2))
        elif coord_frame == "utc":
            pass
        else:
            raise RuntimeError("Unimplemented time frame: "+coord_frame)
        return jd1, jd2

    def get_cip(self, jd1, jd2):
        """
        From astropy/coordinates/builtin_frames/utils.py, exact copy
        Find the X, Y coordinates of the CIP and the CIO locator, s.

        Parameters
        ----------
        jd1 : float or `np.ndarray`
            First part of two part Julian date (TDB)
        jd2 : float or `np.ndarray`
            Second part of two part Julian date (TDB)

        Returns
        --------
        x : float or `np.ndarray`
            x coordinate of the CIP
        y : float or `np.ndarray`
            y coordinate of the CIP
        s : float or `np.ndarray`
            CIO locator, s
        """
        # classical NPB matrix, IAU 2006/2000A
        rpnb = self.erfa.pnm06a(jd1, jd2)
        # CIP X, Y coordinates from array
        x, y = self.erfa.bpn2xy(rpnb)
        # CIO locator, s
        s = self.erfa.s06(jd1, jd2, x, y)
        return x, y, s

    def get_body_barycentric(self, name, time, get_velocity=False):
        """
        From astropy/coordinates/solar_system.py 
        Stripped down to what is executed for pyuvsim
        """
        jd1, jd2 = self.get_jd12(time, "tdb")    # utc -> tdb
        earth_pv_helio, earth_pv_bary = self.erfa.epv00(jd1, jd2)
        if name == "earth": body = earth_pv_bary
        if name == "sun":
           body = self.erfa.pvmpv(earth_pv_bary, earth_pv_helio)

        if get_velocity: return body['p'], body['v']
        else: return body['p']

    def get_body_barycentric_posvel(self, name, time):
        """
        From astropy/coordinates/solar_system.py 
        Stripped down to what is executed for pyuvsim
        """
       
        return self.get_body_barycentric(name, time, True)

    def prepare_earth_position_vel(self, obstime):
        """
        From astropy/coordinates/builtin_frames/utils.py
        Almost exact copy, the get_xyz() stripped out
        because we have native types.

        Get barycentric position and velocity, and heliocentric position of Earth
    
        Parameters
        -----------
        time : `~astropy.time.Time`
            time at which to calculate position and velocity of Earth
    
        Returns
        --------
        earth_pv : `np.ndarray`
            Barycentric position and velocity of Earth, in au and au/day
        earth_helio : `np.ndarray`
            Heliocentric position of Earth in au
        """
        # get barycentric position and velocity of earth
        earth_p, earth_v = self.get_body_barycentric_posvel('earth', obstime)
    
        # get heliocentric position of earth, preparing it for passing to erfa.
        sun = self.get_body_barycentric('sun', obstime)
        earth_heliocentric = (earth_p - sun)
    
        # Also prepare earth_pv for passing to erfa, which wants it as
        # a structured dtype.
        earth_pv = self.erfa.pav2pv(earth_p, earth_v)
        return earth_pv, earth_heliocentric
    
    
    def atciqz(self, rc, dc, astrom):
        """
        From astropy/coordinates/builtin_frames/utils.py, exact copy
        
        A slightly modified version of the ERFA function ``eraAtciqz``.

        ``eraAtciqz`` performs the transformations between two coordinate systems,
        with the details of the transformation being encoded into the ``astrom`` array.

        The companion function ``eraAticq`` is meant to be its inverse. However, this
        is not true for directions close to the Solar centre, since the light deflection
        calculations are numerically unstable and therefore not reversible.

        This version sidesteps that problem by artificially reducing the light deflection
        for directions which are within 90 arcseconds of the Sun's position. This is the
        same approach used by the ERFA functions above, except that they use a threshold of
        9 arcseconds.

        Parameters
        ----------
        rc : float or `~numpy.ndarray`
            right ascension, radians
        dc : float or `~numpy.ndarray`
            declination, radians
        astrom : eraASTROM array
            ERFA astrometry context, as produced by, e.g. ``eraApci13`` or ``eraApcs13``

        Returns
        --------
        ri : float or `~numpy.ndarray`
        di : float or `~numpy.ndarray`
        """
        # BCRS coordinate direction (unit vector).
        pco = self.erfa.s2c(rc, dc)

        # Light deflection by the Sun, giving BCRS natural direction.
        pnat = self.erfa.ld(1.0, pco, pco, astrom['eh'], astrom['em'], 5e-8)

        # Aberration, giving GCRS proper direction.
        ppr = self.erfa.ab(pnat, astrom['v'], astrom['em'], astrom['bm1'])

        # Bias-precession-nutation, giving CIRS proper direction.
        # Has no effect if matrix is identity matrix, in which case gives GCRS ppr.
        pi = self.erfa.rxp(astrom['bpn'], ppr)

        # CIRS (GCRS) RA, Dec
        ri, di = self.erfa.c2s(pi)
        return self.erfa.anp(ri), di


    def to_geodetic(self):
        """
        From astropy/coordinates/earth.py
        Hardwired to HERA and lat/lon converted to radians for later use
        It does not change if the obs time changes.
        """
        return 0.3739944696510935, -0.5361917991288502, 1073.000000006672 


    def get_polar_motion(self, time):
        """
        From astropy/coordinates/builtin_frames/utils.py, slightly modified
        gets the two polar motion components in radians for use with apio13
        """

        iers_table, TIME_BEFORE_IERS_RANGE, TIME_BEYOND_IERS_RANGE = self.iers_info
        
        # Get the polar motion from the IERS table
        xp, yp, status = iers_table.pm_xy(time, return_status=True)
        if np.any(status == TIME_BEFORE_IERS_RANGE):
            wmsg = ('Tried to get polar motions for times before IERS data is '
                'valid. Defaulting to polar motion from the 50-yr mean for those. '
                'This may affect precision at the 10s of arcsec level')
            xp[status == TIME_BEFORE_IERS_RANGE] = _DEFAULT_PM[0]
            yp[status == TIME_BEFORE_IERS_RANGE] = _DEFAULT_PM[1]

            print(wmsg)

        if np.any(status == TIME_BEYOND_IERS_RANGE):
            wmsg = ('Tried to get polar motions for times after IERS data is '
                'valid. Defaulting to polar motion from the 50-yr mean for those. '
                'This may affect precision at the 10s of arcsec level')

            xp[status == TIME_BEYOND_IERS_RANGE] = _DEFAULT_PM[0]
            yp[status == TIME_BEYOND_IERS_RANGE] = _DEFAULT_PM[1]
        # Convert to radian from arcsec
        xp *= np.pi/180/60/60
        yp *= np.pi/180/60/60
        return xp.value, yp.value

    def _get_delta_ut1_utc(self, jd1, jd2, iers_table):
        """
        astropy/time/core.py, line 1776, modified
        
        Get ERFA DUT arg = UT1 - UTC.  This getter takes optional jd1 and
        jd2 args because it gets called that way when converting time scales.
        If delta_ut1_utc is not yet set, this will interpolate them from the
        the IERS table.
        """
        # Sec. 4.3.1: the arg DUT is the quantity delta_UT1 = UT1 - UTC in
        # seconds. It is obtained from tables published by the IERS.
        # interpolate UT1-UTC in IERS table
        return self.iers_info[0].ut1_utc(jd1, jd2)

    def get_dut1utc(self, obstime):
        """
        astropy/coordinates/builtin_frames/utils.py
        
        Calls delta_ut1_utc and needs IERS table
        """
        jd1, jd2 = self.day_frac(obstime, 0.0)
        return self._get_delta_ut1_utc(jd1, jd2, self.iers_info[0]).value
       
    def altaz_to_zenithangle_azimuth(self, altitude, azimuth):
        """
        From pyuvsim/utils.py, exact copy
        
        Convert from astropy altaz convention to UVBeam az/za convention.
        Parameters
        ----------
        altitude, azimuth: float or array of float
            altitude above horizon
            azimuth in radians in astropy convention: East of North (N=0, E=pi/2)
        Returns
        -------
        zenith_angle: float or array of float
            In radians
        azimuth: float or array of float
            In radians in uvbeam convention: North of East(East=0, North=pi/2)
        """
        input_alt = np.asarray(altitude)
        input_az = np.asarray(azimuth)
        if input_alt.size != input_az.size:
            raise ValueError('number of altitude and azimuth values must match.')

        zenith_angle = np.pi / 2 - input_alt
        new_azimuth = np.pi / 2 - input_az

        if new_azimuth.size > 1:
            wh_neg = np.where(new_azimuth < -1e-9)
            if wh_neg[0].size > 0:
                new_azimuth[wh_neg] = new_azimuth[wh_neg] + np.pi * 2
        elif new_azimuth.size == 1:
            if new_azimuth < -1e-9:
                new_azimuth = new_azimuth + np.pi * 2

        return zenith_angle, new_azimuth

    def call_astropy(self, ra, dec, obstime):
        """
        Extracted from update_positions() in pyradiosky/skymodel.py.
        Some astropy types need to be setup, then use SkyCoord.
        Does the work necessary to call astropy to convert ra/dec to az/za (AltAz).
        """
       
        tloc = [5109342.82705015, 2005241.839292723, -3239939.404619622]  # HERA
        location = self.EarthLocation.from_geocentric(*tloc, unit='m')
        telescope = self.Telescope("HERA", location, [])
        time_array = self.Time(obstime, scale='utc', format='jd', location=telescope.location)
        ra = self.Longitude(ra, "rad"); dec = self.Latitude(dec, "rad")
        skycoord_use = self.SkyCoord(ra, dec, frame="icrs")
        # Now we go into astropy
        source_altaz = skycoord_use.transform_to(
            self.AltAz(obstime=time_array, location=telescope.location))
        alt_az = np.array([source_altaz.alt.rad, source_altaz.az.rad])
        return alt_az[1], np.pi/2-alt_az[0] 
=======
        # Separately normalize each polarization channel
        for i in range(Naxes):
            for j in range(Nfeeds):
                if np.max(bm[i, j]) > 0.0:
                    bm /= np.max(bm[i, j])
        return bm.reshape((Naxes, Nfeeds, len(freqs), n_pix_lm, n_pix_lm))
    else:
        # Normalize single polarization channel
        if np.max(bm) > 0.0:
            bm /= np.max(bm)
        return bm.reshape((len(freqs), n_pix_lm, n_pix_lm))
>>>>>>> 146f6f20
<|MERGE_RESOLUTION|>--- conflicted
+++ resolved
@@ -54,7 +54,6 @@
         az = 0.5 * np.pi - az
 
     return az, za
-
 
 def eci_to_enu_matrix(ha, lat):
     """3x3 transformation matrix to rotate ECI to ENU coordinates.
@@ -297,10 +296,19 @@
         Naxes = bm.shape[0]  # polarization vector axes
         Nfeeds = bm.shape[1]  # polarized feeds
 
-<<<<<<< HEAD
-    az = -np.arctan2(m, el)
-    za = np.pi / 2.0 - np.arcsin(n)
-    return az, za
+        # Separately normalize each polarization channel
+        for i in range(Naxes):
+            for j in range(Nfeeds):
+                if np.max(bm[i, j]) > 0.0:
+                    bm /= np.max(bm[i, j])
+        return bm.reshape((Naxes, Nfeeds, len(freqs), n_pix_lm, n_pix_lm))
+    else:
+        # Normalize single polarization channel
+        if np.max(bm) > 0.0:
+            bm /= np.max(bm)
+        return bm.reshape((len(freqs), n_pix_lm, n_pix_lm))
+
+
     
 import time
 class AzZaTransforms:
@@ -919,16 +927,5 @@
             self.AltAz(obstime=time_array, location=telescope.location))
         alt_az = np.array([source_altaz.alt.rad, source_altaz.az.rad])
         return alt_az[1], np.pi/2-alt_az[0] 
-=======
-        # Separately normalize each polarization channel
-        for i in range(Naxes):
-            for j in range(Nfeeds):
-                if np.max(bm[i, j]) > 0.0:
-                    bm /= np.max(bm[i, j])
-        return bm.reshape((Naxes, Nfeeds, len(freqs), n_pix_lm, n_pix_lm))
-    else:
-        # Normalize single polarization channel
-        if np.max(bm) > 0.0:
-            bm /= np.max(bm)
-        return bm.reshape((len(freqs), n_pix_lm, n_pix_lm))
->>>>>>> 146f6f20
+
+
