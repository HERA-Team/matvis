"""CPU-based implementation of the visibility simulator."""

import numpy as np
from astropy.constants import c
from scipy.interpolate import RectBivariateSpline
from typing import Optional, Sequence

from . import conversions


def construct_pixel_beam_spline(bm_cube):
    """Construct bivariate spline for pixelated beams for all antennas.

    Uses the ``scipy.interpolate.RectBivariateSpline`` function.

    Parameters
    ----------
    bm_cube : array_like
        Pixelized beam maps for each antenna (must be real-valued).
        Shape: (NANT, BEAM_PIX, BEAM_PIX) if unpolarized, or
        (NANT, NAXES, NFEEDS, BEAM_PIX, BEAM_PIX) if polarized.

    Returns
    -------
    splines : list of fn
        List of interpolation functions, one for each antenna, in order.
    """
    # Raise error if complex
    if np.any(np.iscomplex(bm_cube)):
        raise TypeError(
            "bm_cube cannot be complex. Interpolate real and "
            "imaginary components separately."
        )

    if len(bm_cube.shape) == 5:
        # Polarized beam
        nax, nfeed, nant, bm_pix, _ = bm_cube.shape
    else:
        nax = nfeed = 1
        nant, bm_pix, _ = bm_cube.shape

    # x and y coordinates of beam
    bm_pix_x = np.linspace(-1, 1, bm_pix)
    bm_pix_y = np.linspace(-1, 1, bm_pix)

    # Construct splines for each polarization (pol. vector axis + feed) and
    # antenna. The `splines` list has shape (Naxes, Nfeeds, Nants).
    splines = []
    for p1 in range(nax):
        spl_axes = []
        for p2 in range(nfeed):
            spl_feeds = []

            # Loop over antennas
            for i in range(nant):
                # Linear interpolation of primary beam pattern.
                spl = RectBivariateSpline(
                    bm_pix_y, bm_pix_x, bm_cube[p1, p2, i], kx=1, ky=1
                )
                spl_feeds.append(spl)
            spl_axes.append(spl_feeds)
        splines.append(spl_axes)
    return splines


def vis_cpu(
    antpos: np.ndarray,
    freq: float,
    eq2tops: np.ndarray,
    crd_eq: np.ndarray,
    I_sky: np.ndarray,
    bm_cube: Optional[np.ndarray] = None,
    beam_list: Optional[Sequence[np.ndarray]] = None,
    precision: int = 1,
    polarized: bool = False,
):
    """
    Calculate visibility from an input intensity map and beam model.

    Parameters
    ----------
    antpos : array_like
        Antenna position array. Shape=(NANT, 3).
    freq : float
        Frequency to evaluate the visibilities at [GHz].
    eq2tops : array_like
        Set of 3x3 transformation matrices to rotate the RA and Dec
        cosines in an ECI coordinate system (see `crd_eq`) to
        topocentric ENU (East-North-Up) unit vectors at each
        time/LST/hour angle in the dataset.
        Shape=(NTIMES, 3, 3).
    crd_eq : array_like
        Cartesian unit vectors of sources in an ECI (Earth Centered
        Inertial) system, which has the Earth's center of mass at
        the origin, and is fixed with respect to the distant stars.
        The components of the ECI vector for each source are:
        (cos(RA) cos(Dec), sin(RA) cos(Dec), sin(Dec)).
        Shape=(3, NSRCS).
    I_sky : array_like
        Intensity distribution of sources/pixels on the sky, assuming intensity
        (Stokes I) only. The Stokes I intensity will be split equally between
        the two linear polarization channels, resulting in a factor of 0.5 from
        the value inputted here. This is done even if only one polarization
        channel is simulated.
        Shape=(NSRCS,).
    bm_cube : array_like, optional
        Pixelized beam maps for each antenna. If ``polarized=False``,
        shape=``(NANT, BM_PIX, BM_PIX)``, otherwise
        shape=``(NAX, NFEED, NANT, BM_PIX, BM_PIX)``. Only one of ``bm_cube`` and
        ``beam_list`` should be provided.
    beam_list : list of UVBeam, optional
        If specified, evaluate primary beam values directly using UVBeam
<<<<<<< HEAD
        objects instead of using pixelized beam maps. Only one of ``bm_cube`` and
        ``beam_list`` should be provided.
=======
        objects instead of using pixelized beam maps (``bm_cube`` will be
        ignored if ``beam_list`` is not ``None``). Note that if `polarized` is True,
        these beams must be efield beams, and conversely if `polarized` is False they
        must be power beams with a single polarization (either XX or YY).
>>>>>>> 0595d2c4
    precision : int, optional
        Which precision level to use for floats and complex numbers.
        Allowed values:
        - 1: float32, complex64
        - 2: float64, complex128
    polarized : bool, optional
        Whether to simulate a full polarized response in terms of nn, ne, en,
        ee visibilities. See Eq. 6 of Kohn+ (arXiv:1802.04151) for notation.
        Default: False.

    Returns
    -------
    vis : array_like
        Simulated visibilities. If `polarized = True`, the output will have
        shape (NAXES, NFEED, NTIMES, NANTS, NANTS), otherwise it will have
        shape (NTIMES, NANTS, NANTS).
    """
    assert precision in {1, 2}
    if precision == 1:
        real_dtype = np.float32
        complex_dtype = np.complex64
    else:
        real_dtype = np.float64
        complex_dtype = np.complex128

    # Specify number of polarizations (axes/feeds)
    if polarized:
        nax = nfeed = 2
    else:
        nax = nfeed = 1

    if bm_cube is None and beam_list is None:
        raise RuntimeError("One of bm_cube/beam_list must be specified")
    if bm_cube is not None and beam_list is not None:
        raise RuntimeError("Cannot specify both bm_cube and beam_list")

    nant, ncrd = antpos.shape
    assert ncrd == 3, "antpos must have shape (NANTS, 3)."
    ntimes, ncrd1, ncrd2 = eq2tops.shape
    assert ncrd1 == 3 and ncrd2 == 3, "eq2tops must have shape (NTIMES, 3, 3)."
    ncrd, nsrcs = crd_eq.shape
    assert ncrd == 3, "crd_eq must have shape (3, NSRCS)."
    assert (
        I_sky.ndim == 1 and I_sky.shape[0] == nsrcs
    ), "I_sky must have shape (NSRCS,)."

    if beam_list is None:
        bm_pix = bm_cube.shape[-1]
        complex_bm_cube = np.any(np.iscomplex(bm_cube))
        if polarized:
            assert bm_cube.shape == (nax, nfeed, nant, bm_pix, bm_pix), (
                "bm_cube must have shape (NAXES, NFEEDS, NANTS, BM_PIX, BM_PIX) if "
                f"polarized=True. Shape wanted: {(nax, nfeed, nant, bm_pix, bm_pix)}; "
                f"shape given: {bm_cube.shape}"
            )
        elif bm_cube.shape != (1, 1, nant, bm_pix, bm_pix):
            assert bm_cube.shape == (nant, bm_pix, bm_pix), (
                "bm_cube must have shape (NANTS, BM_PIX, BM_PIX) "
                "or (1, 1, nant, bm_pix, bm_pix) if polarized=False. "
                f"Shape wanted: {(nant, bm_pix, bm_pix)}; "
                f"shape given: {bm_cube.shape}"
            )
            bm_cube = bm_cube[np.newaxis, np.newaxis]
    else:
        if polarized and any(b.beam_type != "efield" for b in beam_list):
            raise ValueError("beam type must be efield if using polarized=True")
        elif not polarized and any(
            (
                b.beam_type != "power"
                or getattr(b, "Npols", 1) > 1
                or b.polarization_array[0] not in [-5, -6]
            )
            for b in beam_list
        ):
            raise ValueError(
                "beam type must be power and have only one pol (either xx or yy) if polarized=False"
            )

        assert len(beam_list) == nant, "beam_list must have length nant"

    # Intensity distribution (sqrt) and antenna positions. Does not support
    # negative sky. Factor of 0.5 accounts for splitting Stokes I between
    # polarization channels
    Isqrt = np.sqrt(0.5 * I_sky).astype(real_dtype)
    antpos = antpos.astype(real_dtype)

    ang_freq = 2.0 * np.pi * freq

    # Zero arrays: beam pattern, visibilities, delays, complex voltages
    A_s = np.zeros((nax, nfeed, nant, nsrcs), dtype=complex_dtype)
    vis = np.zeros((nax, nfeed, ntimes, nant, nant), dtype=complex_dtype)
    tau = np.zeros((nant, nsrcs), dtype=real_dtype)
    v = np.zeros((nant, nsrcs), dtype=complex_dtype)
    crd_eq = crd_eq.astype(real_dtype)

    # Precompute splines using pixelized beams
    if beam_list is None:
        splines_re = construct_pixel_beam_spline(bm_cube.real)
        if complex_bm_cube:
            splines_im = construct_pixel_beam_spline(bm_cube.imag)

    # Loop over time samples
    for t, eq2top in enumerate(eq2tops.astype(real_dtype)):
        # Dot product converts ECI cosines (i.e. from RA and Dec) into ENU
        # (topocentric) cosines, with (tx, ty, tz) = (e, n, u) components
        # relative to the center of the array
        tx, ty, tz = crd_top = np.dot(eq2top, crd_eq)

        # Primary beam response
        if beam_list is None:
            # Primary beam pattern using pixelized primary beam
            for i in range(nant):
                # Extract requested polarizations
                for p1 in range(nax):
                    for p2 in range(nfeed):
                        # The beam pixel grid has been reshaped in the order
                        # ty,tx, which implies m,l order
                        A_s[p1, p2, i] = splines_re[p1][p2][i](ty, tx, grid=False)
                        if complex_bm_cube:
                            A_s[p1, p2, i] += 1.0j * splines_im[p1][p2][i](
                                ty, tx, grid=False
                            )
        else:

            # Primary beam pattern using direct interpolation of UVBeam object
            az, za = conversions.enu_to_az_za(enu_e=tx, enu_n=ty, orientation="uvbeam")
            for i in range(nant):
                interp_beam = beam_list[i].interp(
                    az_array=az, za_array=za, freq_array=np.atleast_1d(freq)
                )[0]

                if polarized:
                    A_s[:, :, i] = interp_beam[:, 0, :, 0, :]  # spw=0 and freq=0
                else:
                    # Here we have already asserted that the beam is a power beam and
                    # has only one polarization, so we just evaluate that one.
                    A_s[:, :, i] = np.sqrt(interp_beam[0, 0, 0, :, :])

        # Horizon cut
        A_s = np.where(tz > 0, A_s, 0)

        # Check for invalid beam values
        if np.any(np.isinf(A_s)) or np.any(np.isnan(A_s)):
            raise ValueError("Beam interpolation resulted in an invalid value")

        # Calculate delays, where tau = (b * s) / c
        np.dot(antpos, crd_top, out=tau)
        tau /= c.value

        # Component of complex phase factor for one antenna
        # (actually, b = (antpos1 - antpos2) * crd_top / c; need dot product
        # below to build full phase factor for a given baseline)
        np.exp(1.0j * (ang_freq * tau), out=v)

        # Complex voltages.
        v *= Isqrt

        # Compute visibilities using product of complex voltages (upper triangle).
        # Input arrays have shape (Nax, Nfeed, [Nants], Nsrcs
        for i in range(len(antpos)):
            vis[:, :, t, i : i + 1, i:] = np.einsum(
                "ijln,jkmn->iklm",
                A_s[:, :, i : i + 1].conj()
                * v[np.newaxis, np.newaxis, i : i + 1].conj(),
                A_s[:, :, i:] * v[np.newaxis, np.newaxis, i:],
                optimize=True,
            )

    # Return visibilities with or without multiple polarization channels
    if polarized:
        return vis
    else:
        return vis[0, 0]<|MERGE_RESOLUTION|>--- conflicted
+++ resolved
@@ -110,15 +110,10 @@
         ``beam_list`` should be provided.
     beam_list : list of UVBeam, optional
         If specified, evaluate primary beam values directly using UVBeam
-<<<<<<< HEAD
         objects instead of using pixelized beam maps. Only one of ``bm_cube`` and
-        ``beam_list`` should be provided.
-=======
-        objects instead of using pixelized beam maps (``bm_cube`` will be
-        ignored if ``beam_list`` is not ``None``). Note that if `polarized` is True,
+        ``beam_list`` should be provided.Note that if `polarized` is True,
         these beams must be efield beams, and conversely if `polarized` is False they
         must be power beams with a single polarization (either XX or YY).
->>>>>>> 0595d2c4
     precision : int, optional
         Which precision level to use for floats and complex numbers.
         Allowed values:
