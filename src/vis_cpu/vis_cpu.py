"""CPU-based implementation of the visibility simulator."""

import numpy as np
from astropy.constants import c
from pyuvdata import UVBeam
from scipy.interpolate import RectBivariateSpline
from typing import Optional, Sequence

from . import conversions


def construct_pixel_beam_spline(bm_cube):
    """Construct bivariate spline for pixelated beams for all antennas.

    Uses the ``scipy.interpolate.RectBivariateSpline`` function.

    Parameters
    ----------
    bm_cube : array_like
        Pixelized beam maps for each antenna (must be real-valued).
        Shape: (NANT, BEAM_PIX, BEAM_PIX) if unpolarized, or
        (NANT, NAXES, NFEEDS, BEAM_PIX, BEAM_PIX) if polarized.

    Returns
    -------
    splines : list of fn
        List of interpolation functions, one for each antenna, in order.
    """
    # Raise error if complex
    if np.any(np.iscomplex(bm_cube)):
        raise TypeError(
            "bm_cube cannot be complex. Interpolate real and "
            "imaginary components separately."
        )

    # Polarized beam
    nax, nfeed, nbeam, bm_pix, _ = bm_cube.shape

    # x and y coordinates of beam
    bm_pix_x = np.linspace(-1, 1, bm_pix)
    bm_pix_y = np.linspace(-1, 1, bm_pix)

    # Construct splines for each polarization (pol. vector axis + feed) and
    # antenna. The `splines` list has shape (Naxes, Nfeeds, Nants).
    splines = []
    for p1 in range(nax):
        spl_axes = []
        for p2 in range(nfeed):
            spl_feeds = []

            # Loop over beams/antennas
            for i in range(nbeam):
                # Linear interpolation of primary beam pattern.
                spl = RectBivariateSpline(
                    bm_pix_y, bm_pix_x, bm_cube[p1, p2, i], kx=1, ky=1
                )
                spl_feeds.append(spl)
            spl_axes.append(spl_feeds)
        splines.append(spl_axes)
    return splines


def vis_cpu(
    antpos: np.ndarray,
    freq: float,
    eq2tops: np.ndarray,
    crd_eq: np.ndarray,
    I_sky: np.ndarray,
    bm_cube: Optional[np.ndarray] = None,
    beam_list: Optional[Sequence[UVBeam]] = None,
    precision: int = 1,
    polarized: bool = False,
    beam_idx: Optional[np.ndarray] = None,
):
    """
    Calculate visibility from an input intensity map and beam model.

    Parameters
    ----------
    antpos : array_like
        Antenna position array. Shape=(NANT, 3).
    freq : float
        Frequency to evaluate the visibilities at [GHz].
    eq2tops : array_like
        Set of 3x3 transformation matrices to rotate the RA and Dec
        cosines in an ECI coordinate system (see `crd_eq`) to
        topocentric ENU (East-North-Up) unit vectors at each
        time/LST/hour angle in the dataset.
        Shape=(NTIMES, 3, 3).
    crd_eq : array_like
        Cartesian unit vectors of sources in an ECI (Earth Centered
        Inertial) system, which has the Earth's center of mass at
        the origin, and is fixed with respect to the distant stars.
        The components of the ECI vector for each source are:
        (cos(RA) cos(Dec), sin(RA) cos(Dec), sin(Dec)).
        Shape=(3, NSRCS).
    I_sky : array_like
        Intensity distribution of sources/pixels on the sky, assuming intensity
        (Stokes I) only. The Stokes I intensity will be split equally between
        the two linear polarization channels, resulting in a factor of 0.5 from
        the value inputted here. This is done even if only one polarization
        channel is simulated.
        Shape=(NSRCS,).
    bm_cube : array_like, optional
        Pixelized beam maps for each antenna. If ``polarized=False``,
        shape=``(NBEAMS, BM_PIX, BM_PIX)``, otherwise
        shape=``(NAX, NFEED, NBEAMS, BM_PIX, BM_PIX)``. Only one of ``bm_cube`` and
        ``beam_list`` should be provided. If NBEAMS != NANT, then `beam_idx` must be
        provided also.
    beam_list : list of UVBeam, optional
        If specified, evaluate primary beam values directly using UVBeam
        objects instead of using pixelized beam maps. Only one of ``bm_cube`` and
        ``beam_list`` should be provided.Note that if `polarized` is True,
        these beams must be efield beams, and conversely if `polarized` is False they
        must be power beams with a single polarization (either XX or YY).
    precision : int, optional
        Which precision level to use for floats and complex numbers.
        Allowed values:
        - 1: float32, complex64
        - 2: float64, complex128
    polarized : bool, optional
        Whether to simulate a full polarized response in terms of nn, ne, en,
        ee visibilities. See Eq. 6 of Kohn+ (arXiv:1802.04151) for notation.
        Default: False.
    beam_idx
        Optional length-NANT array specifying a beam index for each antenna.
        By default, either a single beam is assumed to apply to all antennas or
        each antenna gets its own beam.

    Returns
    -------
    vis : array_like
        Simulated visibilities. If `polarized = True`, the output will have
        shape (NAXES, NFEED, NTIMES, NANTS, NANTS), otherwise it will have
        shape (NTIMES, NANTS, NANTS).
    """
    assert precision in {1, 2}
    if precision == 1:
        real_dtype = np.float32
        complex_dtype = np.complex64
    else:
        real_dtype = np.float64
        complex_dtype = np.complex128

    # Specify number of polarizations (axes/feeds)
    if polarized:
        nax = nfeed = 2
    else:
        nax = nfeed = 1

    if bm_cube is None and beam_list is None:
        raise RuntimeError("One of bm_cube/beam_list must be specified")
    if bm_cube is not None and beam_list is not None:
        raise RuntimeError("Cannot specify both bm_cube and beam_list")

    nant, ncrd = antpos.shape
    assert ncrd == 3, "antpos must have shape (NANTS, 3)."
    ntimes, ncrd1, ncrd2 = eq2tops.shape
    assert ncrd1 == 3 and ncrd2 == 3, "eq2tops must have shape (NTIMES, 3, 3)."
    ncrd, nsrcs = crd_eq.shape
    assert ncrd == 3, "crd_eq must have shape (3, NSRCS)."
    assert (
        I_sky.ndim == 1 and I_sky.shape[0] == nsrcs
    ), "I_sky must have shape (NSRCS,)."

    # Get the number of unique beams
    if bm_cube is not None:
        nbeam = bm_cube.shape[2 if polarized else 0]
    else:
        nbeam = len(beam_list)

    # Check the beam indices
    if beam_idx is None:
        if nbeam == 1:
            beam_idx = np.zeros(nant, dtype=int)
        elif nbeam == nant:
            beam_idx = np.arange(nant, dtype=int)
        else:
            raise ValueError(
                "If number of beams provided is not 1 or nant, beam_idx must be provided."
            )
    else:
        assert beam_idx.shape == (nant,), "beam_idx must be length nant"
        assert all(
            0 <= i < nbeam for i in beam_idx
        ), "beam_idx contains indices greater than the number of beams"

    if beam_list is None:
        bm_pix = bm_cube.shape[-1]
        complex_bm_cube = np.any(np.iscomplex(bm_cube))
        if polarized:
            assert bm_cube.shape == (nax, nfeed, nbeam, bm_pix, bm_pix), (
                "bm_cube must have shape (NAXES, NFEEDS, NBEAMS, BM_PIX, BM_PIX) if "
                f"polarized=True. Shape wanted: {(nax, nfeed, nant, bm_pix, bm_pix)}; "
                f"shape given: {bm_cube.shape}"
            )
        elif bm_cube.shape != (1, 1, nbeam, bm_pix, bm_pix):
            assert bm_cube.shape == (nbeam, bm_pix, bm_pix), (
                "bm_cube must have shape (NBEAMS, BM_PIX, BM_PIX) "
                "or (1, 1, nbeam, bm_pix, bm_pix) if polarized=False. "
                f"Shape wanted: {(nbeam, bm_pix, bm_pix)}; "
                f"shape given: {bm_cube.shape}"
            )
            bm_cube = bm_cube[np.newaxis, np.newaxis]
    elif polarized and any(b.beam_type != "efield" for b in beam_list):
        raise ValueError("beam type must be efield if using polarized=True")
    elif not polarized and any(
        (
            b.beam_type != "power"
            or getattr(b, "Npols", 1) > 1
            or b.polarization_array[0] not in [-5, -6]
        )
        for b in beam_list
    ):
        raise ValueError(
            "beam type must be power and have only one pol (either xx or yy) if polarized=False"
        )

    # Intensity distribution (sqrt) and antenna positions. Does not support
    # negative sky. Factor of 0.5 accounts for splitting Stokes I between
    # polarization channels
    Isqrt = np.sqrt(0.5 * I_sky).astype(real_dtype)
    antpos = antpos.astype(real_dtype)

    ang_freq = 2.0 * np.pi * freq

    # Zero arrays: beam pattern, visibilities, delays, complex voltages
    A_s = np.zeros((nax, nfeed, nant, nsrcs), dtype=complex_dtype)
    vis = np.zeros((nax, nfeed, ntimes, nant, nant), dtype=complex_dtype)
    tau = np.zeros((nant, nsrcs), dtype=real_dtype)
    v = np.zeros((nant, nsrcs), dtype=complex_dtype)
    crd_eq = crd_eq.astype(real_dtype)

    # Precompute splines using pixelized beams
    if beam_list is None:
        splines_re = construct_pixel_beam_spline(bm_cube.real)
        if complex_bm_cube:
            splines_im = construct_pixel_beam_spline(bm_cube.imag)

    im = 0

    # Loop over time samples
    for t, eq2top in enumerate(eq2tops.astype(real_dtype)):
        # Dot product converts ECI cosines (i.e. from RA and Dec) into ENU
        # (topocentric) cosines, with (tx, ty, tz) = (e, n, u) components
        # relative to the center of the array
        tx, ty, tz = crd_top = np.dot(eq2top, crd_eq)
        above_horizon = tz > 0
        tx = tx[above_horizon]
        ty = ty[above_horizon]

        # Primary beam response
        if beam_list is None:
            # Primary beam pattern using pixelized primary beam
            for i in range(nbeam):
                # Extract requested polarizations
                for p1 in range(nax):
                    for p2 in range(nfeed):
                        # The beam pixel grid has been reshaped in the order
                        # ty,tx, which implies m,l order
<<<<<<< HEAD
                        A_s[p1, p2, i][above_horizon] = splines_re[p1][p2][i](
                            ty, tx, grid=False
                        )
                        if complex_bm_cube:
                            A_s[p1, p2, i][above_horizon] += 1.0j * (
                                splines_im[p1][p2][i](ty, tx, grid=False)
                            )
=======
                        re = splines_re[p1][p2][i](ty, tx, grid=False)

                        if complex_bm_cube:
                            im = 1.0j * splines_im[p1][p2][i](ty, tx, grid=False)

                        A_s[p1, p2, beam_idx == i] = re + im
>>>>>>> 547c0c05
        else:

            # Primary beam pattern using direct interpolation of UVBeam object
            az, za = conversions.enu_to_az_za(enu_e=tx, enu_n=ty, orientation="uvbeam")
            for i in range(nbeam):
                interp_beam = beam_list[i].interp(
                    az_array=az, za_array=za, freq_array=np.atleast_1d(freq)
                )[0]

                if polarized:
<<<<<<< HEAD
                    # spw=0 and freq=0
                    A_s[:, :, i, above_horizon] = interp_beam[:, 0, :, 0, :]
                else:
                    # Here we have already asserted that the beam is a power beam and
                    # has only one polarization, so we just evaluate that one.
                    A_s[:, :, i, above_horizon] = np.sqrt(interp_beam[0, 0, 0, :, :])
=======
                    for ant in range(nant):
                        A_s[:, :, beam_idx[ant]] = interp_beam[
                            :, 0, :, 0, :
                        ]  # spw=0 and freq=0
                else:
                    # Here we have already asserted that the beam is a power beam and
                    # has only one polarization, so we just evaluate that one.
                    A_s[:, :, beam_idx == i] = np.sqrt(interp_beam[0, 0, 0, 0, :])

        # Horizon cut
        A_s = np.where(tz > 0, A_s, 0)
>>>>>>> 547c0c05

        # Check for invalid beam values
        if np.any(np.isinf(A_s)) or np.any(np.isnan(A_s)):
            raise ValueError("Beam interpolation resulted in an invalid value")

        # Calculate delays, where tau = (b * s) / c
        np.dot(antpos, crd_top, out=tau)
        tau /= c.value

        # Component of complex phase factor for one antenna
        # (actually, b = (antpos1 - antpos2) * crd_top / c; need dot product
        # below to build full phase factor for a given baseline)
        np.exp(1.0j * (ang_freq * tau), out=v)

        # Complex voltages.
        v *= Isqrt

        # Compute visibilities using product of complex voltages (upper triangle).
        # Input arrays have shape (Nax, Nfeed, [Nants], Nsrcs
        for i in range(len(antpos)):
            vis[:, :, t, i : i + 1, i:] = np.einsum(
                "ijln,jkmn->iklm",
                A_s[:, :, i : i + 1, above_horizon].conj()
                * v[np.newaxis, np.newaxis, i : i + 1, above_horizon].conj(),
                A_s[:, :, i:, above_horizon]
                * v[np.newaxis, np.newaxis, i:, above_horizon],
                optimize=True,
            )

    # Return visibilities with or without multiple polarization channels
    if polarized:
        return vis
    else:
        return vis[0, 0]<|MERGE_RESOLUTION|>--- conflicted
+++ resolved
@@ -237,8 +237,9 @@
         if complex_bm_cube:
             splines_im = construct_pixel_beam_spline(bm_cube.imag)
 
-    im = 0
-
+    im = np.zeros(nsrcs, dtype=real_dtype) if complex_bm_cube else 0
+    re = np.zeros(nsrcs, dtype=real_dtype)
+    
     # Loop over time samples
     for t, eq2top in enumerate(eq2tops.astype(real_dtype)):
         # Dot product converts ECI cosines (i.e. from RA and Dec) into ENU
@@ -249,6 +250,7 @@
         tx = tx[above_horizon]
         ty = ty[above_horizon]
 
+        
         # Primary beam response
         if beam_list is None:
             # Primary beam pattern using pixelized primary beam
@@ -258,22 +260,14 @@
                     for p2 in range(nfeed):
                         # The beam pixel grid has been reshaped in the order
                         # ty,tx, which implies m,l order
-<<<<<<< HEAD
-                        A_s[p1, p2, i][above_horizon] = splines_re[p1][p2][i](
-                            ty, tx, grid=False
-                        )
+                        re[:] = 0.0
+                        im[:] = 0.0
+                        re[above_horizon] = splines_re[p1][p2][i](ty, tx, grid=False)
+
                         if complex_bm_cube:
-                            A_s[p1, p2, i][above_horizon] += 1.0j * (
-                                splines_im[p1][p2][i](ty, tx, grid=False)
-                            )
-=======
-                        re = splines_re[p1][p2][i](ty, tx, grid=False)
-
-                        if complex_bm_cube:
-                            im = 1.0j * splines_im[p1][p2][i](ty, tx, grid=False)
+                            im[above_horizon] = 1.0j * splines_im[p1][p2][i](ty, tx, grid=False)
 
                         A_s[p1, p2, beam_idx == i] = re + im
->>>>>>> 547c0c05
         else:
 
             # Primary beam pattern using direct interpolation of UVBeam object
@@ -284,26 +278,15 @@
                 )[0]
 
                 if polarized:
-<<<<<<< HEAD
-                    # spw=0 and freq=0
-                    A_s[:, :, i, above_horizon] = interp_beam[:, 0, :, 0, :]
-                else:
-                    # Here we have already asserted that the beam is a power beam and
-                    # has only one polarization, so we just evaluate that one.
-                    A_s[:, :, i, above_horizon] = np.sqrt(interp_beam[0, 0, 0, :, :])
-=======
                     for ant in range(nant):
-                        A_s[:, :, beam_idx[ant]] = interp_beam[
+                        A_s[:, :, beam_idx[ant], above_horizon] = interp_beam[
                             :, 0, :, 0, :
                         ]  # spw=0 and freq=0
                 else:
                     # Here we have already asserted that the beam is a power beam and
                     # has only one polarization, so we just evaluate that one.
-                    A_s[:, :, beam_idx == i] = np.sqrt(interp_beam[0, 0, 0, 0, :])
-
-        # Horizon cut
-        A_s = np.where(tz > 0, A_s, 0)
->>>>>>> 547c0c05
+                    for ant in range(nant):
+                        A_s[:, :, beam_idx[ant], above_horizon] = np.sqrt(interp_beam[0, 0, 0, 0, :])
 
         # Check for invalid beam values
         if np.any(np.isinf(A_s)) or np.any(np.isnan(A_s)):
