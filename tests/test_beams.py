--- conflicted
+++ resolved
@@ -400,11 +400,7 @@
     tx = np.linspace(-1, 1, 100)
     ty = tx
 
-<<<<<<< HEAD
-    freq = beam.freq_array[0, 0]
-=======
     freq = np.array([beam.freq_array[0]])
->>>>>>> fa1d9191
 
     bmfunc = UVBeamInterpolator(
         beam_list=[beam],
